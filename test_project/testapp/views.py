from datetime import date, datetime, time, timedelta
from decimal import Decimal
from enum import Enum
from typing import List, Optional

import marshmallow
import typesystem
from django.contrib.auth.models import User
from pydantic import BaseModel
from rest_framework.response import Response

from rest_typed_views import (
    Body,
    CurrentUser,
    Param,
    Header,
    Path,
    Query,
    typed_api_view,
)

"""
http://localhost:8000/logs/2/?title=1231234&price=33.43&latitude=3.333333333333333&is_pretty=no&email=robert@hotmail.com&upper_alpha_string=CAT&identifier=cat&website=https://www.nytimes.com/&identity=e028aa46-8411-4c83-b970-76be868c9413&file=/tmp/test.html&ip=162.254.168.185&timestamp=2019-04-03T10:10&start_date=1200-05-05&start_time=20:19&duration=3%205555:45&bag=paper&numbers=1,2,3

"""


class BagOptions(str, Enum):
    paper = "paper"
    plastic = "plastic"


class SuperUser(BaseModel):
    id: int
    name = "John Doe"
    signup_ts: datetime = None
    friends: List[int] = []


class Booking(typesystem.Schema):
    start_date = typesystem.Date()
    end_date = typesystem.Date()
    room = typesystem.Choice(
        choices=[
            ("double", "Double room"),
            ("twin", "Twin room"),
            ("single", "Single room"),
        ]
    )
    include_breakfast = typesystem.Boolean(title="Include breakfast", default=False)


@typed_api_view(["POST"])
def create_user(user: SuperUser):
    return Response(dict(user))


@typed_api_view(["POST"])
def create_booking(booking: Booking = Body(source="_data.item")):
    return Response(dict(booking))


@typed_api_view(["GET"])
def get_cache_header(cache: str = Header()):
    return Response(cache)


class BandMemberSchema(marshmallow.Schema):
    name = marshmallow.fields.String(required=True)
    email = marshmallow.fields.Email()


@typed_api_view(["POST"])
def create_band_member(band_member: BandMemberSchema):
    return Response(dict(band_member))


@typed_api_view(["GET"])
def get_logs(
    myid: int = Path(source="id"),
    latitude: Decimal = Query(decimal_places=20),
    title: str = Query(min_length=6),
    price: float = Query(min_value=6),
    user: User = CurrentUser(member_of_any=[]),
    is_pretty: bool = Query(),
    email: str = Query(format="email"),
    upper_alpha_string: str = Query(regex=r"^[A-Z]+$"),
    identifier: str = Query(format="slug"),
    website: str = Query(format="url"),
    identity: str = Query(format="uuid"),
    # file: str = Query(format="file_path", path="/tmp/"),
    ip: str = Query(format="ipv4"),
    timestamp: datetime = Query(),
    start_date: date = Query(),
    start_time: time = Query(),
    duration: timedelta = Query(),
    bag_type: BagOptions = Query(source="bag"),
    numbers: List[int] = Query(child=Param(min_value=0)),
):

    return Response(
        data={
            "id": myid,
            "title": title,
            "price": price,
            "latitude": latitude,
            "is_pretty": is_pretty,
            "email": email,
            "upper_alpha_string": upper_alpha_string,
            "identifier": identifier,
            "website": website,
            "identity": identity,
            # "file": file,
            "ip": ip,
            "timestamp": timestamp,
            "start_date": start_date,
            "start_time": start_time,
            "duration": duration,
            "bag_type": bag_type,
            "numbers": numbers,
        },
        status=200,
    )


@typed_api_view(["GET"])
<<<<<<< HEAD
def test_view(c: str = Header(source="connection")):
    return Response({"v": c})
=======
def test_view(ids: Optional[List[int]] = []):

    return Response(data={"ids": ids}, status=200)
>>>>>>> f0e0245e
<|MERGE_RESOLUTION|>--- conflicted
+++ resolved
@@ -124,11 +124,5 @@
 
 
 @typed_api_view(["GET"])
-<<<<<<< HEAD
 def test_view(c: str = Header(source="connection")):
-    return Response({"v": c})
-=======
-def test_view(ids: Optional[List[int]] = []):
-
-    return Response(data={"ids": ids}, status=200)
->>>>>>> f0e0245e
+    return Response({"v": c})