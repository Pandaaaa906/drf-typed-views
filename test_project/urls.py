from django.conf.urls import include, url
from rest_framework import routers

from test_project.testapp.views import (
    create_booking,
    create_user,
    get_logs,
    create_band_member,
<<<<<<< HEAD
    get_cache_header,
=======
>>>>>>> f0e0245e
    test_view,
)
from test_project.testapp.view_sets import MovieViewSet

router = routers.SimpleRouter()

router.register(r"movies", MovieViewSet, basename="movie")

urlpatterns = [
    url(r"^logs/(?P<id>[0-9])/", get_logs, name="get-log-entry"),
    url(r"^users/", create_user, name="create-user"),
    url(r"^test/", test_view, name="test-view"),
    url(r"^bookings/", create_booking, name="create-booking"),
    url(r"^test/", test_view, name="test-view"),
    url(r"^band-members/", create_band_member, name="create-band-member"),
    url(r"^get-cache-header/", get_cache_header, name="get-cache-header"),
    url(r"^", include(router.urls)),
]<|MERGE_RESOLUTION|>--- conflicted
+++ resolved
@@ -6,10 +6,7 @@
     create_user,
     get_logs,
     create_band_member,
-<<<<<<< HEAD
     get_cache_header,
-=======
->>>>>>> f0e0245e
     test_view,
 )
 from test_project.testapp.view_sets import MovieViewSet
